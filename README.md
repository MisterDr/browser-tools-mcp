--- conflicted
+++ resolved
@@ -11,8 +11,6 @@
 Check out our project roadmap here: [Github Roadmap / Project Board](https://github.com/orgs/AgentDeskAI/projects/1/views/1)
 
 ## Updates
-
-<<<<<<< HEAD
 v1.4.0 is out! Here's a comprehensive breakdown of the latest updates:
 
 ### 🚀 New Features in v1.4.0:
@@ -21,16 +19,12 @@
 - **Enhanced Server Identity**: Improved server version reporting and identity validation
 - **Extended MCP Capabilities**: Expanded the range of browser interactions available to AI tools
 
-### 🔧 Previous Features (v1.2.0):
-=======
-v1.3.0 is out! recent Highlights:
-
+### 🚀 New Features in v1.3.0:
 - **Configurable screenshot save path** – the `takeScreenshot` MCP tool now accepts an optional `path` parameter so you can store PNGs anywhere (e.g. `await tools.takeScreenshot({ path: "F:/screens/home.png" })`).
 - **Works with DevTools closed** – a background WebSocket handler in the Chrome extension lets you capture screenshots even after you close or undock the BrowserTools panel.
 - Misc. merge-conflict clean-ups and stability improvements.
 
-v1.2.0 is out! Here's a quick breakdown of the update:
->>>>>>> cdacd9f6
+### 🔧 Previous Features (v1.2.0):
 - You can now enable "Allow Auto-Paste into Cursor" within the DevTools panel. Screenshots will be automatically pasted into Cursor (just make sure to focus/click into the Agent input field in Cursor, otherwise it won't work!)
 - Integrated a suite of SEO, performance, accessibility, and best practice analysis tools via Lighthouse
 - Implemented a NextJS specific prompt used to improve SEO for a NextJS application
